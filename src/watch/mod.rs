--- conflicted
+++ resolved
@@ -79,7 +79,7 @@
         let (req_sender, req_receiver) = unbounded_channel::<etcdserverpb::WatchRequest>();
         let (resp_sender, resp_receiver) = unbounded_channel::<Result<WatchResponse>>();
 
-        let request = tonic::Request::new(req_receiver);
+        let request = tonic::Request::new(UnboundedReceiverStream::new(req_receiver));
         let (shutdown_tx, shutdown_rx) = oneshot::channel();
 
         // monitor inbound watch response and transfer to the receiver
@@ -152,7 +152,6 @@
             .write()
             .await
             .req_sender
-<<<<<<< HEAD
             .as_mut()
             .ok_or(Error::ChannelClosed)?
             .send(req.into().into())
@@ -162,12 +161,7 @@
 
     pub async fn take_receiver(&mut self) -> impl Stream<Item = Result<WatchResponse>> {
         let mut tunnel = self.tunnel.write().await;
-        tunnel.resp_receiver.take().unwrap()
-=======
-            .send(WatchRequest::create(key_range))
-            .expect("emit watch request");
-        UnboundedReceiverStream::new(tunnel.take_resp_receiver())
->>>>>>> 9b72ee0c
+        UnboundedReceiverStream::new(tunnel.resp_receiver.take().unwrap())
     }
 
     /// Shut down the running watch task, if any.
